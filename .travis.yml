language: python
python:
  - "2.7"
  - "3.2"
  - "3.3"
  - "3.4"
  - "3.5"
sudo: false
<<<<<<< HEAD
install:
  - pip install python-coveralls
  - pip install coveralls
script: nosetests tests --verbose --with-coverage
after_success:
  - coveralls
=======
script: nosetests tests --verbose --with-coverage
>>>>>>> ee5dcdec
notifications:
  email: false<|MERGE_RESOLUTION|>--- conflicted
+++ resolved
@@ -6,15 +6,11 @@
   - "3.4"
   - "3.5"
 sudo: false
-<<<<<<< HEAD
 install:
   - pip install python-coveralls
   - pip install coveralls
 script: nosetests tests --verbose --with-coverage
 after_success:
   - coveralls
-=======
-script: nosetests tests --verbose --with-coverage
->>>>>>> ee5dcdec
 notifications:
   email: false